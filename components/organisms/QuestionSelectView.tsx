/**
 * @file QuestionSelectView.tsx
 * @description A component that renders the screen for selecting a line of questioning in the new interrogation flow.
 */
import React from 'react';
import { useSelector } from 'react-redux';
import { RootState } from '../../store';
import { selectTimeSpent } from '../../store/storySlice';
import { ChevronRight, X, CheckCircle, ShieldQuestion, Coins } from 'lucide-react';
import { Character, LineOfInquiryData } from '../../types';
import ImageWithLoader from '../molecules/ImageWithLoader';
import { useCardImage } from '../../hooks/useCardImage';
import { GAME_MECHANICS } from '../../config';
import { daisyTremblyInterview } from '../../data/DaisyTrembly';
import { kermitInterview } from '../../data/Kermit';
import InterviewCard from './InterviewCard';

interface QuestionSelectViewProps {
  character: Character;
  status: Record<string, 'completed'>;
  onEndInterrogation: () => void;
}

const QuestionSelectView: React.FC<QuestionSelectViewProps> = ({ character, status, onEndInterrogation }) => {
  const { imageUrl, isLoading } = useCardImage(character, 'selectiveColor');
<<<<<<< HEAD
  const timeSpent = useSelector((state: RootState) => selectTimeSpent(state));
  const questionTimeAddition = GAME_MECHANICS.QUESTION_TIME_ADDITION;
  // No longer checking for affordability as there is no limit to time spent.
=======
  const playerTokens = useSelector((state: RootState) => selectPlayerTokens(state));
  const questionCost = GAME_MECHANICS.QUESTION_COST;
  const canAfford = playerTokens >= GAME_MECHANICS.QUESTION_COST;
  const [selectedQuestion, setSelectedQuestion] = React.useState(null);
  const [selectedAnswer, setSelectedAnswer] = React.useState(null);
>>>>>>> c73f3add

  const renderStatusIcon = (loiId: string) => {
    const loiStatus = status[loiId];
    if (loiStatus === 'completed') {
      return <CheckCircle size={24} className="flex-shrink-0 text-brand-accent" />;
    }
    return <ChevronRight size={24} className="flex-shrink-0" />;
  };

  return (
    <div className="w-full h-full flex flex-col p-4 bg-brand-bg relative animate-fade-in">
        <button
            onClick={onEndInterrogation}
            className="absolute top-4 right-4 p-2 rounded-full text-white/50 hover:bg-brand-primary hover:text-white transition-colors z-10"
            aria-label="End Interrogation"
        >
            <X size={24} />
        </button>
        
        <div className="flex flex-col items-center text-center mb-6">
            <div className="w-24 h-24 rounded-full overflow-hidden border-4 border-brand-border bg-brand-surface mb-3 shadow-lg">
                <ImageWithLoader imageUrl={imageUrl} isLoading={isLoading} alt={character.name} objectFit="cover" />
            </div>
            <h2 className="text-2xl font-oswald text-white uppercase tracking-wider">Interrogation Plan</h2>
            <p className="text-brand-text-muted">Suspect: {character.name}</p>
        </div>
        
        <div className="p-3 rounded-lg bg-brand-surface border border-brand-border flex items-center gap-3 mb-6">
            <ShieldQuestion size={24} className="text-brand-primary flex-shrink-0" />
            <p className="text-sm text-brand-text-muted">
                Choose a line of inquiry to pursue. Each new line adds <span className="text-yellow-400 font-bold">{questionTimeAddition} to time spent</span>.
            </p>
        </div>

        <div className="space-y-3">
<<<<<<< HEAD
            {linesOfInquiry.map((loi) => {
              const loiStatus = status[loi.id];
              const isDisabled = loiStatus === 'completed'; // Only disable if completed
              
              let statusClasses = 'border-brand-border hover:border-brand-primary hover:bg-brand-primary/10';
              if (loiStatus === 'completed') {
                  statusClasses = 'border-brand-accent/50 bg-brand-accent/10 text-brand-accent opacity-70 cursor-default';
              }
              // No longer need to add opacity/cursor-not-allowed for affordability

=======
            {(character.name === "Daisy Trembly" ? daisyTremblyInterview.suspects : kermitInterview.questions).map((qa, index) => {
>>>>>>> c73f3add
              return (
                  <button
                      key={index}
                      onClick={() => {
                        setSelectedQuestion(qa.question);
                        setSelectedAnswer(qa.answer);
                      }}
                      className={`w-full p-4 bg-brand-surface rounded-lg text-left font-oswald uppercase tracking-wider text-lg
                                flex justify-between items-center
                                transition-all duration-200 ease-in-out
                                border-l-4
                                border-brand-border hover:border-brand-primary hover:bg-brand-primary/10`}
                  >
                      <span>{qa.question}</span>
                  </button>
              );
            })}
        </div>
<<<<<<< HEAD
       {/* No longer displaying "Insufficient tokens" message as there is no limit */}
=======
        {selectedQuestion && selectedAnswer && (
          <InterviewCard character={character} question={selectedQuestion} answer={selectedAnswer} />
        )}
>>>>>>> c73f3add
    </div>
  );
};

export default QuestionSelectView;<|MERGE_RESOLUTION|>--- conflicted
+++ resolved
@@ -23,17 +23,14 @@
 
 const QuestionSelectView: React.FC<QuestionSelectViewProps> = ({ character, status, onEndInterrogation }) => {
   const { imageUrl, isLoading } = useCardImage(character, 'selectiveColor');
-<<<<<<< HEAD
   const timeSpent = useSelector((state: RootState) => selectTimeSpent(state));
   const questionTimeAddition = GAME_MECHANICS.QUESTION_TIME_ADDITION;
   // No longer checking for affordability as there is no limit to time spent.
-=======
-  const playerTokens = useSelector((state: RootState) => selectPlayerTokens(state));
-  const questionCost = GAME_MECHANICS.QUESTION_COST;
-  const canAfford = playerTokens >= GAME_MECHANICS.QUESTION_COST;
+  //const playerTokens = useSelector((state: RootState) => selectPlayerTokens(state));
+  //const questionCost = GAME_MECHANICS.QUESTION_COST;
+  //const canAfford = playerTokens >= GAME_MECHANICS.QUESTION_COST;
   const [selectedQuestion, setSelectedQuestion] = React.useState(null);
   const [selectedAnswer, setSelectedAnswer] = React.useState(null);
->>>>>>> c73f3add
 
   const renderStatusIcon = (loiId: string) => {
     const loiStatus = status[loiId];
@@ -69,8 +66,7 @@
         </div>
 
         <div className="space-y-3">
-<<<<<<< HEAD
-            {linesOfInquiry.map((loi) => {
+            {/* {linesOfInquiry.map((loi) => {
               const loiStatus = status[loi.id];
               const isDisabled = loiStatus === 'completed'; // Only disable if completed
               
@@ -79,10 +75,8 @@
                   statusClasses = 'border-brand-accent/50 bg-brand-accent/10 text-brand-accent opacity-70 cursor-default';
               }
               // No longer need to add opacity/cursor-not-allowed for affordability
-
-=======
+ */}
             {(character.name === "Daisy Trembly" ? daisyTremblyInterview.suspects : kermitInterview.questions).map((qa, index) => {
->>>>>>> c73f3add
               return (
                   <button
                       key={index}
@@ -101,13 +95,10 @@
               );
             })}
         </div>
-<<<<<<< HEAD
        {/* No longer displaying "Insufficient tokens" message as there is no limit */}
-=======
         {selectedQuestion && selectedAnswer && (
           <InterviewCard character={character} question={selectedQuestion} answer={selectedAnswer} />
         )}
->>>>>>> c73f3add
     </div>
   );
 };
